--- conflicted
+++ resolved
@@ -266,23 +266,15 @@
         data_file = [x for x in files_in_dir if x != beacon_loc_file][0]
         return data_file, beacon_loc_file
 
-<<<<<<< HEAD
-    data_dir = Path("~/data/goats/goats_14").expanduser()
-    data_file, beacon_loc_file = get_data_and_beacon_files(data_dir)
-    parser = GoatsParser(data_file, beacon_loc_file)  # type: ignore
-    parser.pyfg.animate_odometry(show_gt=True)
-    # parser.pyfg.print_summary()
-=======
     goats_dirs = [14, 15, 16]
     for dir_num in goats_dirs:
         data_dir = Path(f"~/data/goats/goats_{dir_num}").expanduser()
         data_file, beacon_loc_file = get_data_and_beacon_files(data_dir)
 
         # load the factor graph from the parser
-        parser = GoatsParser(data_file, beacon_loc_file)
+        parser = GoatsParser(data_file, beacon_loc_file)  # type: ignore
         pyfg = parser.pyfg
 
         # save the factor graph as a .pkl file
         pyfg_file_path = str(data_file).replace(".csv", ".pkl")
-        pyfg._save_to_pickle_format(pyfg_file_path)
->>>>>>> f1a9bb2d
+        pyfg._save_to_pickle_format(pyfg_file_path)